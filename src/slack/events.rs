use crate::agent::AgentManager;
use crate::error::Result;
use crate::metadata::MetadataCache;
use crate::slack::{
    ChannelId, FormHandler, MessageProcessor, MessageTs, SlackClient, SlackMessage, ThreadTs,
    UserId,
};
use dashmap::DashMap;
use slack_morphism::prelude::*;
use std::sync::Arc;
use std::time::{Duration, Instant};

fn format_duration(d: Duration) -> String {
    let secs = d.as_secs();
    if secs < 60 {
        format!("{}s", secs)
    } else if secs < 3600 {
        format!("{}m", secs / 60)
    } else {
        format!("{}h", secs / 3600)
    }
}

#[derive(Clone)]
struct BotState {
    message_processor: Arc<MessageProcessor>,
    form_handler: Arc<FormHandler>,
    slack_client: Arc<SlackClient>,
    metadata_cache: Arc<MetadataCache>,
    processed_events: Arc<DashMap<String, Instant>>,
}

pub struct EventHandler {
    slack_client: Arc<SlackClient>,
    agent_manager: Arc<AgentManager>,
    metadata_cache: Arc<MetadataCache>,
}

impl EventHandler {
    pub fn new(
        slack_client: Arc<SlackClient>,
        agent_manager: Arc<AgentManager>,
        metadata_cache: Arc<MetadataCache>,
    ) -> Self {
        Self {
            slack_client,
            agent_manager,
            metadata_cache,
        }
    }

    /// Start listening for Slack events using Socket Mode
    pub async fn start(self) -> Result<()> {
        tracing::info!("Initializing event handler components");

        // Create SHARED processed_events cache (same instance across all event callbacks)
        let processed_events = Arc::new(DashMap::new());
        tracing::debug!("Created event deduplication cache");

        // Create state with our components
        let message_processor = Arc::new(MessageProcessor::new(
            self.slack_client.clone(),
            self.agent_manager.clone(),
            self.metadata_cache.clone(),
        ));
        let form_handler = Arc::new(FormHandler::new(
            self.slack_client.clone(),
            self.agent_manager.clone(),
        ));

        let bot_state = BotState {
            message_processor,
            form_handler,
            slack_client: self.slack_client.clone(),
            metadata_cache: self.metadata_cache.clone(),
            processed_events,
        };

        tracing::debug!("Creating listener environment");
        let listener_environment = Arc::new(
            SlackClientEventsListenerEnvironment::new(self.slack_client.get_client())
                .with_error_handler(Self::error_handler)
                .with_user_state(bot_state),
        );

        tracing::debug!("Configuring Socket Mode callbacks");
        let callbacks =
            SlackSocketModeListenerCallbacks::new().with_push_events(Self::handle_push_event);

        tracing::debug!("Creating Socket Mode listener");
        let socket_mode_listener = SlackClientSocketModeListener::new(
            &SlackClientSocketModeConfig::new(),
            listener_environment,
            callbacks,
        );

        // Get app token from client
        let app_token = self.slack_client.get_app_token();
        tracing::info!("Connecting to Slack via Socket Mode");

        socket_mode_listener
            .listen_for(&app_token)
            .await
            .map_err(|e| crate::error::SlackCoderError::SlackApi(e.to_string()))?;

        tracing::info!("Connected to Slack Socket Mode");
        tracing::info!("Bot is ready to receive messages");

        socket_mode_listener.serve().await;

        Ok(())
    }

    async fn handle_push_event(
        event: SlackPushEventCallback,
        _client: Arc<SlackHyperClient>,
        user_state: SlackClientEventsUserState,
    ) -> std::result::Result<(), Box<dyn std::error::Error + Send + Sync>> {
<<<<<<< HEAD
        let event_type = format!("{:?}", event.event);
        tracing::info!("📨 Received push event: {}", event_type);
        tracing::debug!("  Event details: {:?}", event.event);
=======
        // Log event type without verbose debug dump
        let event_type = match &event.event {
            SlackEventCallbackBody::AppMention(_) => "app_mention",
            SlackEventCallbackBody::Message(_) => "message",
            _ => "other",
        };
        tracing::debug!(event_type = event_type, "Received push event");
>>>>>>> 7c381432

        // Extract state
        let state: BotState = {
            let storage = user_state.read().await;
            storage
                .get_user_state::<BotState>()
                .expect("BotState should be set")
                .clone()
        };

        // Cleanup old events (older than 1 hour) to prevent memory growth
        Self::cleanup_old_events(&state.processed_events);

        // Spawn processing as background task and return immediately
        // This ensures we acknowledge within 3 seconds (Slack's timeout)
        let task_id = uuid::Uuid::new_v4().to_string();
        tracing::debug!("🚀 Spawning background task task_id={}", &task_id[..8]);

        tokio::spawn(async move {
            let start = Instant::now();
            if let Err(e) = Self::process_event(event, state).await {
<<<<<<< HEAD
                tracing::error!(
                    "❌ Error processing event (task_id={}, duration={:?}): {}",
                    &task_id[..8],
                    start.elapsed(),
                    e
                );
            } else {
                tracing::debug!(
                    "✅ Event processing completed (task_id={}, duration={:?})",
                    &task_id[..8],
                    start.elapsed()
                );
=======
                tracing::error!(error = %e, "Event processing failed");
>>>>>>> 7c381432
            }
        });

        // Return immediately so Slack gets acknowledgment quickly
        Ok(())
    }

    async fn process_event(
        event: SlackPushEventCallback,
        state: BotState,
    ) -> std::result::Result<(), Box<dyn std::error::Error + Send + Sync>> {
        match event.event {
            SlackEventCallbackBody::AppMention(mention) => {
                // Deduplicate events using timestamp
                // Use message ts as unique key - same message should never be processed twice
                let event_key = format!("mention:{}:{}", mention.channel, mention.origin.ts);
                if let Some(last_seen) = state.processed_events.get(&event_key) {
                    // Event was already processed - skip regardless of how long ago
                    tracing::debug!(
                        event_key = %event_key,
                        last_seen_ago = format_duration(last_seen.elapsed()),
                        "Duplicate event detected, skipping"
                    );
                    return Ok(());
                }
                state
                    .processed_events
                    .insert(event_key.clone(), Instant::now());
                tracing::debug!(event_key = %event_key, "Processing new event");

                let channel_id = ChannelId::new(mention.channel.to_string());
<<<<<<< HEAD
                let user_id = UserId::new(mention.user.to_string());
                let text = mention.content.text.clone().unwrap_or_default();
=======

                let text = mention.content.text.clone().unwrap_or_default();
                let user_id = UserId::new(mention.user.to_string());

                // Get enriched context with channel and user names
                let ctx = state
                    .metadata_cache
                    .log_context(channel_id.as_str(), mention.user.as_ref())
                    .await;

                let span = tracing::info_span!(
                    "app_mention",
                    channel_id = %ctx.channel_id,
                    channel = %ctx.channel_name,
                    user_id = %ctx.user_id,
                    user = %ctx.user_name,
                    ts = %mention.origin.ts
                );
                let _guard = span.enter();

                // Show first 150 chars of message for context
                let message_preview = if text.len() > 150 {
                    format!("{}...", text.chars().take(150).collect::<String>())
                } else {
                    text.clone()
                };

                tracing::info!(
                    channel_id = %ctx.channel_id,
                    channel = %ctx.channel_display,
                    user_id = %ctx.user_id,
                    user = %ctx.user_display,
                    message = %message_preview,
                    "App mentioned in {} by {}: \"{}\"",
                    ctx.channel_display,
                    ctx.user_display,
                    message_preview
                );

                // Log selective fields instead of full debug dump
                tracing::debug!(
                    text_len = text.len(),
                    has_blocks = mention.content.blocks.is_some(),
                    thread_ts = ?mention.origin.thread_ts,
                    "App mention details"
                );
>>>>>>> 7c381432
                let ts = MessageTs::new(mention.origin.ts.to_string());
                let thread_ts = mention
                    .origin
                    .thread_ts
                    .as_ref()
                    .map(|t| ThreadTs::new(t.to_string()));

                tracing::info!(
                    "🔔 App mentioned {} by user: {} text_length={} in_thread={}",
                    channel_id.log_format(),
                    mention.user,
                    text.len(),
                    thread_ts.is_some()
                );
                tracing::debug!("  Full mention event: {:?}", mention);

                // Strip bot mention from text
                let clean_text = text
                    .split_whitespace()
                    .filter(|w| !w.starts_with("<@"))
                    .collect::<Vec<_>>()
                    .join(" ")
                    .trim()
                    .to_string();

<<<<<<< HEAD
                tracing::debug!("  📝 Original text: '{}'", text);
                tracing::debug!("  🧹 Cleaned text: '{}'", clean_text);

                // Check if this is a command (starts with /)
                if clean_text.starts_with('/') {
                    tracing::info!(
                        "🎯 Detected command: '{}', forwarding to message processor",
                        clean_text
                    );
=======
                tracing::debug!(
                    original_len = text.len(),
                    cleaned_len = clean_text.len(),
                    "Cleaned mention text"
                );

                // Check if this is a command (starts with /)
                if clean_text.starts_with('/') {
                    tracing::info!(command = %clean_text, "Processing command");
>>>>>>> 7c381432
                    // Forward to message processor for command handling
                    let slack_message = SlackMessage {
                        channel: channel_id.clone(),
                        user: user_id.clone(),
                        text: clean_text.clone(),
                        thread_ts: thread_ts.clone(),
                        ts: ts.clone(),
                    };

                    if let Err(e) = state.message_processor.process_message(slack_message).await {
<<<<<<< HEAD
                        tracing::error!(
                            "❌ Command processing failed {} command='{}': {}",
                            channel_id.log_format(),
                            clean_text,
                            e
                        );
=======
                        tracing::error!(error = %e, "Command processing failed");
>>>>>>> 7c381432
                    }
                }
                // Check if this looks like a repository name (owner/repo pattern)
                else if clean_text.contains('/') && clean_text.split_whitespace().count() == 1 {
<<<<<<< HEAD
                    tracing::info!(
                        "🔧 Detected setup request {} repo='{}'",
                        channel_id.log_format(),
                        clean_text
                    );
=======
                    tracing::info!(repo = %clean_text, "Processing setup request");
>>>>>>> 7c381432
                    if let Err(e) = state
                        .form_handler
                        .handle_repo_setup(channel_id.clone(), clean_text.clone())
                        .await
                    {
<<<<<<< HEAD
                        tracing::error!(
                            "❌ Setup failed {} repo='{}': {}",
                            channel_id.log_format(),
                            clean_text,
                            e
                        );
=======
                        tracing::error!(error = %e, repo = %clean_text, "Setup failed");
>>>>>>> 7c381432
                        let _ = state
                            .slack_client
                            .send_message(
                                &channel_id,
                                &format!("Setup failed: {}", e),
                                thread_ts.as_ref(),
                            )
                            .await;
                    }
                } else {
<<<<<<< HEAD
                    tracing::info!(
                        "💬 Processing regular message {} text_preview='{}'",
                        channel_id.log_format(),
                        &clean_text.chars().take(50).collect::<String>()
                    );
=======
                    tracing::info!("Processing regular message");
>>>>>>> 7c381432
                    // Regular message - process it
                    let slack_message = SlackMessage {
                        channel: channel_id,
                        user: user_id,
                        text: clean_text,
                        thread_ts,
                        ts,
                    };

                    if let Err(e) = state.message_processor.process_message(slack_message).await {
                        tracing::error!(error = %e, "Message processing failed");
                    }
                }
            }
            SlackEventCallbackBody::Message(message) => {
<<<<<<< HEAD
                tracing::info!("📬 Message event received subtype={:?}", message.subtype);
                tracing::debug!("  Full message: {:?}", message);

                // Ignore bot's own messages to prevent loops
                if message.sender.bot_id.is_some() {
                    tracing::debug!("  🤖 Ignoring bot's own message");
=======
                let channel = message.origin.channel.as_ref().map(|c| c.to_string());
                let user = message.sender.user.as_ref().map(|u| u.to_string());

                // Log selective fields instead of full debug dump
                tracing::debug!(
                    channel = ?channel,
                    user = ?user,
                    subtype = ?message.subtype,
                    has_bot_id = message.sender.bot_id.is_some(),
                    "Message event received"
                );

                // Ignore bot's own messages to prevent loops
                if message.sender.bot_id.is_some() {
                    tracing::debug!("Ignoring bot message");
>>>>>>> 7c381432
                    return Ok(());
                }

                // Ignore message updates/edits
                if message.subtype == Some(SlackMessageEventType::MessageChanged) {
<<<<<<< HEAD
                    tracing::debug!("  ✏️  Ignoring message edit event");
=======
                    tracing::debug!("Ignoring message edit");
>>>>>>> 7c381432
                    return Ok(());
                }

                // Check if this is a channel_join event (bot was invited)
                if message.subtype == Some(SlackMessageEventType::ChannelJoin) {
                    if let Some(channel_id) = message.origin.channel {
                        let channel = ChannelId::new(channel_id.to_string());
<<<<<<< HEAD
                        tracing::info!("🎉 Bot joined channel {}", channel.log_format());

                        // Check if already setup
                        let has_agent = state.form_handler.agent_manager.has_agent(&channel);
                        if has_agent {
                            tracing::info!(
                                "  ✅ Channel {} already has an agent configured",
                                channel.log_format()
                            );
                        } else {
                            tracing::info!(
                                "  📋 Showing welcome message and setup instructions {}",
                                channel.log_format()
                            );
                            if let Err(e) = state.form_handler.show_repo_setup_form(&channel).await
                            {
                                tracing::error!(
                                    "  ❌ Failed to show setup form {}: {}",
                                    channel.log_format(),
                                    e
                                );
=======
                        tracing::info!(channel = %channel.as_str(), "Bot joined channel");

                        // Check if already setup
                        if state.form_handler.agent_manager.has_agent(&channel) {
                            tracing::info!("Channel already configured");
                        } else {
                            tracing::info!("Showing setup instructions");
                            if let Err(e) = state.form_handler.show_repo_setup_form(&channel).await
                            {
                                tracing::error!(error = %e, "Failed to show setup form");
>>>>>>> 7c381432
                            }
                        }
                    }
                } else {
                    // Handle regular messages in threads where bot participated
                    tracing::debug!(
<<<<<<< HEAD
                        "  Regular message (subtype: {:?}), skipping for now",
                        message.subtype
=======
                        subtype = ?message.subtype,
                        "Skipping regular message"
>>>>>>> 7c381432
                    );
                }
            }
            _ => {
                tracing::debug!("Unhandled event type");
            }
        }

        Ok(())
    }

    fn error_handler(
        err: Box<dyn std::error::Error + Send + Sync>,
        _client: Arc<SlackHyperClient>,
        _states: SlackClientEventsUserState,
    ) -> HttpStatusCode {
        tracing::error!(
            error = %err,
            error_kind = std::any::type_name_of_val(&*err),
            "Slack event error"
        );
        HttpStatusCode::OK
    }

    /// Cleanup events older than 1 hour to prevent memory growth
    fn cleanup_old_events(events: &Arc<DashMap<String, Instant>>) {
        let cutoff = Duration::from_secs(3600); // 1 hour
        let mut removed = 0;

        events.retain(|_key, instant| {
            let keep = instant.elapsed() < cutoff;
            if !keep {
                removed += 1;
            }
            keep
        });

        if removed > 0 {
            tracing::debug!(removed_count = removed, "Cleaned up old events from cache");
        }
    }
}<|MERGE_RESOLUTION|>--- conflicted
+++ resolved
@@ -116,11 +116,6 @@
         _client: Arc<SlackHyperClient>,
         user_state: SlackClientEventsUserState,
     ) -> std::result::Result<(), Box<dyn std::error::Error + Send + Sync>> {
-<<<<<<< HEAD
-        let event_type = format!("{:?}", event.event);
-        tracing::info!("📨 Received push event: {}", event_type);
-        tracing::debug!("  Event details: {:?}", event.event);
-=======
         // Log event type without verbose debug dump
         let event_type = match &event.event {
             SlackEventCallbackBody::AppMention(_) => "app_mention",
@@ -128,7 +123,6 @@
             _ => "other",
         };
         tracing::debug!(event_type = event_type, "Received push event");
->>>>>>> 7c381432
 
         // Extract state
         let state: BotState = {
@@ -144,28 +138,9 @@
 
         // Spawn processing as background task and return immediately
         // This ensures we acknowledge within 3 seconds (Slack's timeout)
-        let task_id = uuid::Uuid::new_v4().to_string();
-        tracing::debug!("🚀 Spawning background task task_id={}", &task_id[..8]);
-
         tokio::spawn(async move {
-            let start = Instant::now();
             if let Err(e) = Self::process_event(event, state).await {
-<<<<<<< HEAD
-                tracing::error!(
-                    "❌ Error processing event (task_id={}, duration={:?}): {}",
-                    &task_id[..8],
-                    start.elapsed(),
-                    e
-                );
-            } else {
-                tracing::debug!(
-                    "✅ Event processing completed (task_id={}, duration={:?})",
-                    &task_id[..8],
-                    start.elapsed()
-                );
-=======
                 tracing::error!(error = %e, "Event processing failed");
->>>>>>> 7c381432
             }
         });
 
@@ -197,10 +172,6 @@
                 tracing::debug!(event_key = %event_key, "Processing new event");
 
                 let channel_id = ChannelId::new(mention.channel.to_string());
-<<<<<<< HEAD
-                let user_id = UserId::new(mention.user.to_string());
-                let text = mention.content.text.clone().unwrap_or_default();
-=======
 
                 let text = mention.content.text.clone().unwrap_or_default();
                 let user_id = UserId::new(mention.user.to_string());
@@ -247,22 +218,11 @@
                     thread_ts = ?mention.origin.thread_ts,
                     "App mention details"
                 );
->>>>>>> 7c381432
                 let ts = MessageTs::new(mention.origin.ts.to_string());
                 let thread_ts = mention
                     .origin
                     .thread_ts
-                    .as_ref()
                     .map(|t| ThreadTs::new(t.to_string()));
-
-                tracing::info!(
-                    "🔔 App mentioned {} by user: {} text_length={} in_thread={}",
-                    channel_id.log_format(),
-                    mention.user,
-                    text.len(),
-                    thread_ts.is_some()
-                );
-                tracing::debug!("  Full mention event: {:?}", mention);
 
                 // Strip bot mention from text
                 let clean_text = text
@@ -273,17 +233,6 @@
                     .trim()
                     .to_string();
 
-<<<<<<< HEAD
-                tracing::debug!("  📝 Original text: '{}'", text);
-                tracing::debug!("  🧹 Cleaned text: '{}'", clean_text);
-
-                // Check if this is a command (starts with /)
-                if clean_text.starts_with('/') {
-                    tracing::info!(
-                        "🎯 Detected command: '{}', forwarding to message processor",
-                        clean_text
-                    );
-=======
                 tracing::debug!(
                     original_len = text.len(),
                     cleaned_len = clean_text.len(),
@@ -293,7 +242,6 @@
                 // Check if this is a command (starts with /)
                 if clean_text.starts_with('/') {
                     tracing::info!(command = %clean_text, "Processing command");
->>>>>>> 7c381432
                     // Forward to message processor for command handling
                     let slack_message = SlackMessage {
                         channel: channel_id.clone(),
@@ -304,44 +252,18 @@
                     };
 
                     if let Err(e) = state.message_processor.process_message(slack_message).await {
-<<<<<<< HEAD
-                        tracing::error!(
-                            "❌ Command processing failed {} command='{}': {}",
-                            channel_id.log_format(),
-                            clean_text,
-                            e
-                        );
-=======
                         tracing::error!(error = %e, "Command processing failed");
->>>>>>> 7c381432
                     }
                 }
                 // Check if this looks like a repository name (owner/repo pattern)
                 else if clean_text.contains('/') && clean_text.split_whitespace().count() == 1 {
-<<<<<<< HEAD
-                    tracing::info!(
-                        "🔧 Detected setup request {} repo='{}'",
-                        channel_id.log_format(),
-                        clean_text
-                    );
-=======
                     tracing::info!(repo = %clean_text, "Processing setup request");
->>>>>>> 7c381432
                     if let Err(e) = state
                         .form_handler
                         .handle_repo_setup(channel_id.clone(), clean_text.clone())
                         .await
                     {
-<<<<<<< HEAD
-                        tracing::error!(
-                            "❌ Setup failed {} repo='{}': {}",
-                            channel_id.log_format(),
-                            clean_text,
-                            e
-                        );
-=======
                         tracing::error!(error = %e, repo = %clean_text, "Setup failed");
->>>>>>> 7c381432
                         let _ = state
                             .slack_client
                             .send_message(
@@ -352,15 +274,7 @@
                             .await;
                     }
                 } else {
-<<<<<<< HEAD
-                    tracing::info!(
-                        "💬 Processing regular message {} text_preview='{}'",
-                        channel_id.log_format(),
-                        &clean_text.chars().take(50).collect::<String>()
-                    );
-=======
                     tracing::info!("Processing regular message");
->>>>>>> 7c381432
                     // Regular message - process it
                     let slack_message = SlackMessage {
                         channel: channel_id,
@@ -376,14 +290,6 @@
                 }
             }
             SlackEventCallbackBody::Message(message) => {
-<<<<<<< HEAD
-                tracing::info!("📬 Message event received subtype={:?}", message.subtype);
-                tracing::debug!("  Full message: {:?}", message);
-
-                // Ignore bot's own messages to prevent loops
-                if message.sender.bot_id.is_some() {
-                    tracing::debug!("  🤖 Ignoring bot's own message");
-=======
                 let channel = message.origin.channel.as_ref().map(|c| c.to_string());
                 let user = message.sender.user.as_ref().map(|u| u.to_string());
 
@@ -399,17 +305,12 @@
                 // Ignore bot's own messages to prevent loops
                 if message.sender.bot_id.is_some() {
                     tracing::debug!("Ignoring bot message");
->>>>>>> 7c381432
                     return Ok(());
                 }
 
                 // Ignore message updates/edits
                 if message.subtype == Some(SlackMessageEventType::MessageChanged) {
-<<<<<<< HEAD
-                    tracing::debug!("  ✏️  Ignoring message edit event");
-=======
                     tracing::debug!("Ignoring message edit");
->>>>>>> 7c381432
                     return Ok(());
                 }
 
@@ -417,29 +318,6 @@
                 if message.subtype == Some(SlackMessageEventType::ChannelJoin) {
                     if let Some(channel_id) = message.origin.channel {
                         let channel = ChannelId::new(channel_id.to_string());
-<<<<<<< HEAD
-                        tracing::info!("🎉 Bot joined channel {}", channel.log_format());
-
-                        // Check if already setup
-                        let has_agent = state.form_handler.agent_manager.has_agent(&channel);
-                        if has_agent {
-                            tracing::info!(
-                                "  ✅ Channel {} already has an agent configured",
-                                channel.log_format()
-                            );
-                        } else {
-                            tracing::info!(
-                                "  📋 Showing welcome message and setup instructions {}",
-                                channel.log_format()
-                            );
-                            if let Err(e) = state.form_handler.show_repo_setup_form(&channel).await
-                            {
-                                tracing::error!(
-                                    "  ❌ Failed to show setup form {}: {}",
-                                    channel.log_format(),
-                                    e
-                                );
-=======
                         tracing::info!(channel = %channel.as_str(), "Bot joined channel");
 
                         // Check if already setup
@@ -450,20 +328,14 @@
                             if let Err(e) = state.form_handler.show_repo_setup_form(&channel).await
                             {
                                 tracing::error!(error = %e, "Failed to show setup form");
->>>>>>> 7c381432
                             }
                         }
                     }
                 } else {
                     // Handle regular messages in threads where bot participated
                     tracing::debug!(
-<<<<<<< HEAD
-                        "  Regular message (subtype: {:?}), skipping for now",
-                        message.subtype
-=======
                         subtype = ?message.subtype,
                         "Skipping regular message"
->>>>>>> 7c381432
                     );
                 }
             }
